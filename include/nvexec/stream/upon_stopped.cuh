--- conflicted
+++ resolved
@@ -35,27 +35,16 @@
       new (result) ResultT(fn());
     }
 
-<<<<<<< HEAD
   template <class T>
     inline constexpr std::size_t size_of_ = sizeof(T);
-=======
-template <class T>
-  inline constexpr std::size_t size_of_ = sizeof(std::decay_t<T>);
->>>>>>> 6fa22fc2
 
   template <>
     inline constexpr std::size_t size_of_<void> = 0;
 
-<<<<<<< HEAD
   template <class ReceiverId, class Fun>
     class receiver_t : public stream_receiver_base {
-      using result_t = std::decay_t<std::invoke_result_t<Fun>>;
+      using result_t = std::invoke_result_t<Fun>;
       using env_t = typename operation_state_base_t<ReceiverId>::env_t;
-=======
-template <class ReceiverId, class Fun>
-  class receiver_t : public stream_receiver_base {
-    using result_t = std::invoke_result_t<Fun>;
->>>>>>> 6fa22fc2
 
       Fun f_;
       operation_state_base_t<ReceiverId> &op_state_;
@@ -75,26 +64,14 @@
             self.op_state_.propagate_completion_signal(stdexec::set_error, std::move(status));
           }
         } else {
-<<<<<<< HEAD
-          result_t *d_result = static_cast<result_t*>(self.op_state_.temp_storage_);
+          using decayed_result_t = std::decay_t<result_t>;
+          decayed_result_t *d_result = static_cast<decayed_result_t*>(self.op_state_.temp_storage_);
           kernel_with_result<Fun><<<1, 1, 0, stream>>>(self.f_, d_result);
           if (cudaError_t status = STDEXEC_DBG_ERR(cudaPeekAtLastError()); status == cudaSuccess) {
             self.op_state_.propagate_completion_signal(stdexec::set_value, *d_result);
           } else {
             self.op_state_.propagate_completion_signal(stdexec::set_error, std::move(status));
           }
-=======
-          self.op_state_.propagate_completion_signal(stdexec::set_error, std::move(status));
-        }
-      } else {
-        using decayed_result_t = std::decay_t<result_t>;
-        decayed_result_t *d_result = reinterpret_cast<decayed_result_t*>(self.op_state_.temp_storage_);
-        kernel_with_result<Fun><<<1, 1, 0, stream>>>(self.f_, d_result);
-        if (cudaError_t status = STDEXEC_DBG_ERR(cudaPeekAtLastError()); status == cudaSuccess) {
-          self.op_state_.propagate_completion_signal(stdexec::set_value, *d_result);
-        } else {
-          self.op_state_.propagate_completion_signal(stdexec::set_error, std::move(status));
->>>>>>> 6fa22fc2
         }
       }
 
