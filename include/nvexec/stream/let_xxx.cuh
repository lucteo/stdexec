--- conflicted
+++ resolved
@@ -188,7 +188,6 @@
             requires __applyable<_Fun, __which_tuple_t<_As...>&> &&
               stdexec::sender_to<__apply_result_t<_Fun, __which_tuple_t<_As...>&>, _Receiver>
           friend void tag_invoke(_Tag, __receiver&& __self, _As&&... __as) noexcept {
-<<<<<<< HEAD
             using __tuple_t = __which_tuple_t<_As...>;
             using __op_state_t = stdexec::__mapply<stdexec::__q<__op_state_for_t>, __tuple_t>;
             using result_sender_t = __result_sender_t<_Fun, _As...>;
@@ -204,7 +203,7 @@
             if (cudaError_t status = STDEXEC_DBG_ERR(cudaStreamSynchronize(stream)); status == cudaSuccess) {
               auto& __op = __self.__op_state_->__storage_.__op_state3_.template emplace<__op_state_t>(
                 stdexec::__conv{[&] {
-                  return std::execution::connect(
+                  return stdexec::connect(
                       *result_sender,
                       propagate_receiver_t<_ReceiverId>{
                         {},
@@ -212,49 +211,14 @@
                             *__self.__op_state_)});
                 }}
               );
-              std::execution::start(__op);
+              stdexec::start(__op);
             } else {
               __self.__op_state_->propagate_completion_signal(
-                  std::execution::set_error, std::move(status));
+                  stdexec::set_error, std::move(status));
             }
           }
 
-        template <stdexec::__one_of<std::execution::set_value_t, std::execution::set_error_t, std::execution::set_stopped_t> _Tag, class... _As>
-=======
-            _NVCXX_EXPAND_PACK(_As, __as,
-              using __tuple_t = __which_tuple_t<_As...>;
-              using __op_state_t = stdexec::__mapply<stdexec::__q<__op_state_for_t>, __tuple_t>;
-              using result_sender_t = __result_sender_t<_Fun, _As...>;
-
-              cudaStream_t stream = __self.__op_state_->stream_;
-
-              result_sender_t* result_sender = reinterpret_cast<result_sender_t*>(__self.__op_state_->temp_storage_);
-              kernel_with_result
-                <std::decay_t<_Fun>, result_sender_t, _As...>
-                  <<<1, 1, 0, stream>>>(
-                    __self.__op_state_->__fun_, result_sender, (_As&&)__as...);
-
-              if (cudaError_t status = STDEXEC_DBG_ERR(cudaStreamSynchronize(stream)); status == cudaSuccess) {
-                auto& __op = __self.__op_state_->__storage_.__op_state3_.template emplace<__op_state_t>(
-                  stdexec::__conv{[&] {
-                    return stdexec::connect(
-                        *result_sender,
-                        propagate_receiver_t<_ReceiverId>{
-                          {},
-                          static_cast<operation_state_base_t<_ReceiverId>&>(
-                              *__self.__op_state_)});
-                  }}
-                );
-                stdexec::start(__op);
-              } else {
-                __self.__op_state_->propagate_completion_signal(
-                    stdexec::set_error, std::move(status));
-              }
-            )
-          }
-
-        template <stdexec::__one_of<stdexec::set_value_t, stdexec::set_error_t, stdexec::set_stopped_t> _Tag, class... _As _NVCXX_CAPTURE_PACK(_As)>
->>>>>>> 6c820cd8
+        template <stdexec::__one_of<stdexec::set_value_t, stdexec::set_error_t, stdexec::set_stopped_t> _Tag, class... _As>
             requires stdexec::__none_of<_Tag, _Let> && stdexec::__callable<_Tag, _Receiver, _As...>
           friend void tag_invoke(_Tag __tag, __receiver&& __self, _As&&... __as) noexcept {
             static_assert(stdexec::__nothrow_callable<_Tag, _Receiver, _As...>);
@@ -354,23 +318,12 @@
           };
         }
 
-<<<<<<< HEAD
-      template <stdexec::tag_category<std::execution::forwarding_sender_query> _Tag, class... _As>
-          requires stdexec::__callable<_Tag, const _Sender&, _As...>
-        friend auto tag_invoke(_Tag __tag, const let_sender_t& __self, _As&&... __as)
-          noexcept(stdexec::__nothrow_callable<_Tag, const _Sender&, _As...>)
-          -> stdexec::__call_result_if_t<stdexec::tag_category<_Tag, std::execution::forwarding_sender_query>, _Tag, const _Sender&, _As...> {
-          return ((_Tag&&) __tag)(__self.__sndr_, (_As&&) __as...);
-=======
-      template <stdexec::tag_category<stdexec::forwarding_sender_query> _Tag, class... _As _NVCXX_CAPTURE_PACK(_As)>
+      template <stdexec::tag_category<stdexec::forwarding_sender_query> _Tag, class... _As>
           requires stdexec::__callable<_Tag, const _Sender&, _As...>
         friend auto tag_invoke(_Tag __tag, const let_sender_t& __self, _As&&... __as)
           noexcept(stdexec::__nothrow_callable<_Tag, const _Sender&, _As...>)
           -> stdexec::__call_result_if_t<stdexec::tag_category<_Tag, stdexec::forwarding_sender_query>, _Tag, const _Sender&, _As...> {
-          _NVCXX_EXPAND_PACK_RETURN(_As, __as,
-            return ((_Tag&&) __tag)(__self.__sndr_, (_As&&) __as...);
-          )
->>>>>>> 6c820cd8
+          return ((_Tag&&) __tag)(__self.__sndr_, (_As&&) __as...);
         }
 
       template <stdexec::__decays_to<let_sender_t> _Self, class _Env>
