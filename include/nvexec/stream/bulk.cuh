--- conflicted
+++ resolved
@@ -43,13 +43,8 @@
       operation_state_base_t<ReceiverId>& op_state_;
 
     public:
-<<<<<<< HEAD
       template <class... As>
-        friend void tag_invoke(std::execution::set_value_t, receiver_t&& self, As&&... as)
-=======
-      template <class... As _NVCXX_CAPTURE_PACK(As)>
         friend void tag_invoke(stdexec::set_value_t, receiver_t&& self, As&&... as)
->>>>>>> 6c820cd8
           noexcept requires stdexec::__callable<Fun, Shape, As...> {
           operation_state_base_t<ReceiverId> &op_state = self.op_state_;
 
@@ -63,30 +58,16 @@
                   self.shape_, self.f_, (As&&)as...);
           }
 
-<<<<<<< HEAD
           if (cudaError_t status = STDEXEC_DBG_ERR(cudaPeekAtLastError()); status == cudaSuccess) {
-            op_state.propagate_completion_signal(std::execution::set_value, (As&&)as...);
+            op_state.propagate_completion_signal(stdexec::set_value, (As&&)as...);
           } else {
-            op_state.propagate_completion_signal(std::execution::set_error, std::move(status));
-          }
-        }
-
-      template <stdexec::__one_of<std::execution::set_error_t,
-                                  std::execution::set_stopped_t> Tag, 
-                class... As>
-=======
-            if (cudaError_t status = STDEXEC_DBG_ERR(cudaPeekAtLastError()); status == cudaSuccess) {
-              op_state.propagate_completion_signal(stdexec::set_value, (As&&)as...);
-            } else {
-              op_state.propagate_completion_signal(stdexec::set_error, std::move(status));
-            }
-          );
+            op_state.propagate_completion_signal(stdexec::set_error, std::move(status));
+          }
         }
 
       template <stdexec::__one_of<stdexec::set_error_t,
                                   stdexec::set_stopped_t> Tag, 
-                class... As _NVCXX_CAPTURE_PACK(As)>
->>>>>>> 6c820cd8
+                class... As>
         friend void tag_invoke(Tag tag, receiver_t&& self, As&&... as) noexcept {
           self.op_state_.propagate_completion_signal(tag, (As&&)as...);
         }
@@ -200,13 +181,8 @@
       }
 
     public:
-<<<<<<< HEAD
       template <class... As>
-        friend void tag_invoke(std::execution::set_value_t, receiver_t&& self, As&&... as)
-=======
-      template <class... As _NVCXX_CAPTURE_PACK(As)>
         friend void tag_invoke(stdexec::set_value_t, receiver_t&& self, As&&... as)
->>>>>>> 6c820cd8
           noexcept requires stdexec::__callable<Fun, Shape, As...> {
           operation_t<SenderId, ReceiverId, Shape, Fun> &op_state = self.op_state_;
 
@@ -251,36 +227,23 @@
               }
             }
 
-<<<<<<< HEAD
             for (int dev = 0; dev < op_state.num_devices_; dev++) {
               if (dev != op_state.current_device_) {
                 cudaStreamWaitEvent(baseline_stream, op_state.ready_to_complete_[dev]);
               }
-=======
-            if (cudaError_t status = STDEXEC_DBG_ERR(cudaPeekAtLastError()); status == cudaSuccess) {
-              op_state.propagate_completion_signal(stdexec::set_value, (As&&)as...);
-            } else {
-              op_state.propagate_completion_signal(stdexec::set_error, std::move(status));
->>>>>>> 6c820cd8
             }
           }
 
           if (cudaError_t status = STDEXEC_DBG_ERR(cudaPeekAtLastError()); status == cudaSuccess) {
-            op_state.propagate_completion_signal(std::execution::set_value, (As&&)as...);
+            op_state.propagate_completion_signal(stdexec::set_value, (As&&)as...);
           } else {
-            op_state.propagate_completion_signal(std::execution::set_error, std::move(status));
-          }
-        }
-
-<<<<<<< HEAD
-      template <stdexec::__one_of<std::execution::set_error_t,
-                                  std::execution::set_stopped_t> Tag, 
-                class... As>
-=======
+            op_state.propagate_completion_signal(stdexec::set_error, std::move(status));
+          }
+        }
+
       template <stdexec::__one_of<stdexec::set_error_t,
                                   stdexec::set_stopped_t> Tag, 
-                class... As _NVCXX_CAPTURE_PACK(As)>
->>>>>>> 6c820cd8
+                class... As>
         friend void tag_invoke(Tag tag, receiver_t&& self, As&&... as) noexcept {
           self.op_state_.propagate_completion_signal(tag, (As&&)as...);
         }
