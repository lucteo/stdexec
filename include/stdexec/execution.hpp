--- conflicted
+++ resolved
@@ -154,21 +154,6 @@
     template <class _BaseEnvId, class... _Withs>
       struct __env_ {
         using _BaseEnv = stdexec::__t<_BaseEnvId>;
-<<<<<<< HEAD
-        using __base_env_t = _BaseEnv;
-        [[no_unique_address]] _BaseEnv __base_env_{};
-
-        // Forward the receiver queries:
-        template <
-            __none_of<typename _Withs::__tag_t..., get_completion_signatures_t> _Tag,
-            same_as<__env_> _Self,
-            class... _As>
-            requires __callable<_Tag, const typename _Self::__base_env_t&, _As...>
-          friend auto tag_invoke(_Tag __tag, const _Self& __self, _As&&... __as) noexcept
-            -> __call_result_if_t<same_as<_Self, __env_>, _Tag, const typename _Self::__base_env_t&, _As...> {
-            return ((_Tag&&) __tag)(__self.__base_env_, (_As&&) __as...);
-          }
-=======
 
         struct __t : _Withs... {
           using __id = __env_;
@@ -179,16 +164,13 @@
           template <
               __none_of<typename _Withs::__tag_t..., get_completion_signatures_t> _Tag,
               same_as<__t> _Self,
-              class... _As _NVCXX_CAPTURE_PACK(_As)>
+              class... _As>
               requires __callable<_Tag, const typename _Self::__base_env_t&, _As...>
             friend auto tag_invoke(_Tag __tag, const _Self& __self, _As&&... __as) noexcept
               -> __call_result_if_t<same_as<_Self, __t>, _Tag, const typename _Self::__base_env_t&, _As...> {
-              _NVCXX_EXPAND_PACK_RETURN(_As, __as,
-                return ((_Tag&&) __tag)(__self.__base_env_, (_As&&) __as...);
-              )
+              return ((_Tag&&) __tag)(__self.__base_env_, (_As&&) __as...);
             }
         };
->>>>>>> 396ffbd2
       };
     template <class _BaseEnv, class... _Withs>
       using __env = __t<__env_<stdexec::__id<_BaseEnv>, _Withs...>>;
@@ -2822,42 +2804,23 @@
         using _Sender = stdexec::__t<_SenderId>;
         using _Env = stdexec::__t<_EnvId>;
 
-<<<<<<< HEAD
-      public:
-        template <__one_of<set_value_t, set_error_t, set_stopped_t> _Tag, class... _As>
-        friend void tag_invoke(_Tag __tag, __receiver&& __self, _As&&... __as) noexcept {
-          __sh_state<_SenderId, _EnvId>& __state = __self.__sh_state_;
-
-          try {
-            using __tuple_t = __decayed_tuple<_Tag, _As...>;
-            __state.__data_.template emplace<__tuple_t>(__tag, (_As &&) __as...);
-          } catch (...) {
-            using __tuple_t = __decayed_tuple<set_error_t, std::exception_ptr>;
-            __state.__data_.template emplace<__tuple_t>(set_error, std::current_exception());
-          }
-          __state.__notify();
-        }
-=======
         class __t {
           stdexec::__t<__sh_state<_SenderId, _EnvId>>& __sh_state_;
 
         public:
           using __id = __receiver;
->>>>>>> 396ffbd2
-
-          template <__one_of<set_value_t, set_error_t, set_stopped_t> _Tag, class... _As _NVCXX_CAPTURE_PACK(_As)>
+
+          template <__one_of<set_value_t, set_error_t, set_stopped_t> _Tag, class... _As>
           friend void tag_invoke(_Tag __tag, __t&& __self, _As&&... __as) noexcept {
             stdexec::__t<__sh_state<_SenderId, _EnvId>>& __state = __self.__sh_state_;
 
-            _NVCXX_EXPAND_PACK(_As, __as,
-              try {
-                using __tuple_t = __decayed_tuple<_Tag, _As...>;
-                __state.__data_.template emplace<__tuple_t>(__tag, (_As &&) __as...);
-              } catch (...) {
-                using __tuple_t = __decayed_tuple<set_error_t, std::exception_ptr>;
-                __state.__data_.template emplace<__tuple_t>(set_error, std::current_exception());
-              }
-            )
+            try {
+              using __tuple_t = __decayed_tuple<_Tag, _As...>;
+              __state.__data_.template emplace<__tuple_t>(__tag, (_As &&) __as...);
+            } catch (...) {
+              using __tuple_t = __decayed_tuple<set_error_t, std::exception_ptr>;
+              __state.__data_.template emplace<__tuple_t>(set_error, std::current_exception());
+            }
             __state.__notify();
           }
 
@@ -3035,16 +2998,6 @@
             using __set_error_t =
               completion_signatures<set_error_t(const decay_t<_Ty>&)>;
 
-<<<<<<< HEAD
-        template <tag_category<forwarding_sender_query> _Tag, class... _As>
-            requires (!__is_instance_of<_Tag, get_completion_scheduler_t>) &&
-              __callable<_Tag, const _Sender&, _As...>
-          friend auto tag_invoke(_Tag __tag, const __sender& __self, _As&&... __as)
-            noexcept(__nothrow_callable<_Tag, const _Sender&, _As...>)
-            -> __call_result_if_t<tag_category<_Tag, forwarding_sender_query>, _Tag, const _Sender&, _As...> {
-            return ((_Tag&&) __tag)(__self.__sndr_, (_As&&) __as...);
-          }
-=======
           template <class _Self>
           using __completions_t =
             make_completion_signatures<
@@ -3054,7 +3007,6 @@
                                     set_stopped_t()>, // NOT TO SPEC
               __set_value_t,
               __set_error_t>;
->>>>>>> 396ffbd2
 
           _Sender __sndr_;
           std::shared_ptr<__sh_state_> __shared_state_;
@@ -3070,15 +3022,13 @@
                                             __self.__shared_state_};
             }
 
-          template <tag_category<forwarding_sender_query> _Tag, class... _As _NVCXX_CAPTURE_PACK(_As)>
+          template <tag_category<forwarding_sender_query> _Tag, class... _As>
               requires (!__is_instance_of<_Tag, get_completion_scheduler_t>) &&
                 __callable<_Tag, const _Sender&, _As...>
             friend auto tag_invoke(_Tag __tag, const __t& __self, _As&&... __as)
               noexcept(__nothrow_callable<_Tag, const _Sender&, _As...>)
               -> __call_result_if_t<tag_category<_Tag, forwarding_sender_query>, _Tag, const _Sender&, _As...> {
-              _NVCXX_EXPAND_PACK_RETURN(_As, __as,
-                return ((_Tag&&) __tag)(__self.__sndr_, (_As&&) __as...);
-              )
+              return ((_Tag&&) __tag)(__self.__sndr_, (_As&&) __as...);
             }
 
           template <__decays_to<__t> _Self, class _OtherEnv>
@@ -3182,18 +3132,6 @@
         using _Sender = stdexec::__t<_SenderId>;
         using _Env = stdexec::__t<_EnvId>;
 
-<<<<<<< HEAD
-        template <__one_of<set_value_t, set_error_t, set_stopped_t> _Tag, class... _As>
-        friend void tag_invoke(_Tag __tag, __receiver&& __self, _As&&... __as) noexcept {
-          __sh_state<_SenderId, _EnvId>& __state = *__self.__shared_state_;
-
-          try {
-            using __tuple_t = __decayed_tuple<_Tag, _As...>;
-            __state.__data_.template emplace<__tuple_t>(__tag, (_As &&) __as...);
-          } catch (...) {
-            using __tuple_t = __decayed_tuple<set_error_t, std::exception_ptr>;
-            __state.__data_.template emplace<__tuple_t>(set_error, std::current_exception());
-=======
         class __t {
           __intrusive_ptr<stdexec::__t<__sh_state<_SenderId, _EnvId>>> __shared_state_;
 
@@ -3201,18 +3139,15 @@
           using __id = __receiver;
           explicit __t(stdexec::__t<__sh_state<_SenderId, _EnvId>>& __shared_state) noexcept
             : __shared_state_(__shared_state.__intrusive_from_this()) {
->>>>>>> 396ffbd2
-          }
-
-          template <__one_of<set_value_t, set_error_t, set_stopped_t> _Tag, class... _As _NVCXX_CAPTURE_PACK(_As)>
+          }
+
+          template <__one_of<set_value_t, set_error_t, set_stopped_t> _Tag, class... _As>
           friend void tag_invoke(_Tag __tag, __t&& __self, _As&&... __as) noexcept {
             stdexec::__t<__sh_state<_SenderId, _EnvId>>& __state = *__self.__shared_state_;
 
             try {
-              _NVCXX_EXPAND_PACK(_As, __as,
-                using __tuple_t = __decayed_tuple<_Tag, _As...>;
-                __state.__data_.template emplace<__tuple_t>(__tag, (_As &&) __as...);
-              )
+              using __tuple_t = __decayed_tuple<_Tag, _As...>;
+              __state.__data_.template emplace<__tuple_t>(__tag, (_As &&) __as...);
             } catch (...) {
               using __tuple_t = __decayed_tuple<set_error_t, std::exception_ptr>;
               __state.__data_.template emplace<__tuple_t>(set_error, std::current_exception());
@@ -3596,63 +3531,32 @@
         using _Receiver = stdexec::__t<_ReceiverId>;
         using _Env = env_of_t<_Receiver>;
 
-<<<<<<< HEAD
-        template <__one_of<_Let> _Tag, class... _As>
-            requires __minvocable<__result_sender<_Fun>, _As...> &&
-              sender_to<__minvoke<__result_sender<_Fun>, _As...>, _Receiver>
-          friend void tag_invoke(_Tag, __receiver_&& __self, _As&&... __as) noexcept try {
-            using __tuple_t = __decayed_tuple<_As...>;
-            using __op_state_t = __minvoke<__op_state_for<_Receiver, _Fun>, _As...>;
-            auto& __args = __self.__op_state_->__args_.template emplace<__tuple_t>((_As&&) __as...);
-            auto& __op = __self.__op_state_->__op_state3_.template emplace<__op_state_t>(
-              __conv{[&] {
-                return connect(
-                  std::apply(std::move(__self.__op_state_->__fun_), __args),
-                  std::move(__self.__op_state_->__rcvr_));
-              }}
-            );
-            start(__op);
-          } catch(...) {
-            set_error(std::move(__self.__op_state_->__rcvr_), std::current_exception());
-          }
-
-        template <__one_of<set_value_t, set_error_t, set_stopped_t> _Tag, class... _As>
-            requires __none_of<_Tag, _Let> && __callable<_Tag, _Receiver, _As...>
-          friend void tag_invoke(_Tag __tag, __receiver_&& __self, _As&&... __as) noexcept {
-            __tag(std::move(__self.__op_state_->__rcvr_), (_As&&) __as...);
-          }
-=======
         struct __t {
           using __id = __receiver_;
 
-          template <__one_of<_Let> _Tag, class... _As _NVCXX_CAPTURE_PACK(_As)>
+          template <__one_of<_Let> _Tag, class... _As>
               requires __minvocable<__result_sender<_Fun>, _As...> &&
                 sender_to<__minvoke<__result_sender<_Fun>, _As...>, _Receiver>
             friend void tag_invoke(_Tag, __t&& __self, _As&&... __as) noexcept try {
-              _NVCXX_EXPAND_PACK(_As, __as,
-                using __tuple_t = __decayed_tuple<_As...>;
-                using __op_state_t = __minvoke<__op_state_for<_Receiver, _Fun>, _As...>;
-                auto& __args = __self.__op_state_->__args_.template emplace<__tuple_t>((_As&&) __as...);
-                auto& __op = __self.__op_state_->__op_state3_.template emplace<__op_state_t>(
-                  __conv{[&] {
-                    return connect(
-                      std::apply(std::move(__self.__op_state_->__fun_), __args),
-                      std::move(__self.__op_state_->__rcvr_));
-                  }}
-                );
-                start(__op);
-              )
+              using __tuple_t = __decayed_tuple<_As...>;
+              using __op_state_t = __minvoke<__op_state_for<_Receiver, _Fun>, _As...>;
+              auto& __args = __self.__op_state_->__args_.template emplace<__tuple_t>((_As&&) __as...);
+              auto& __op = __self.__op_state_->__op_state3_.template emplace<__op_state_t>(
+                __conv{[&] {
+                  return connect(
+                    std::apply(std::move(__self.__op_state_->__fun_), __args),
+                    std::move(__self.__op_state_->__rcvr_));
+                }}
+              );
+              start(__op);
             } catch(...) {
               set_error(std::move(__self.__op_state_->__rcvr_), std::current_exception());
             }
->>>>>>> 396ffbd2
-
-          template <__one_of<set_value_t, set_error_t, set_stopped_t> _Tag, class... _As _NVCXX_CAPTURE_PACK(_As)>
+
+          template <__one_of<set_value_t, set_error_t, set_stopped_t> _Tag, class... _As>
               requires __none_of<_Tag, _Let> && __callable<_Tag, _Receiver, _As...>
             friend void tag_invoke(_Tag __tag, __t&& __self, _As&&... __as) noexcept {
-              _NVCXX_EXPAND_PACK(_As, __as,
-                __tag(std::move(__self.__op_state_->__rcvr_), (_As&&) __as...);
-              )
+              __tag(std::move(__self.__op_state_->__rcvr_), (_As&&) __as...);
             }
 
           friend auto tag_invoke(get_env_t, const __t& __self)
@@ -3707,18 +3611,8 @@
         using _Sender = stdexec::__t<_SenderId>;
         using _Set = stdexec::__t<_SetId>;
 
-<<<<<<< HEAD
-        template <tag_category<forwarding_sender_query> _Tag, class... _As>
-            requires __callable<_Tag, const _Sender&, _As...>
-          friend auto tag_invoke(_Tag __tag, const __sender& __self, _As&&... __as)
-            noexcept(__nothrow_callable<_Tag, const _Sender&, _As...>)
-            -> __call_result_if_t<tag_category<_Tag, forwarding_sender_query>, _Tag, const _Sender&, _As...> {
-            return ((_Tag&&) __tag)(__self.__sndr_, (_As&&) __as...);
-          }
-=======
         struct __t {
           using __id = __sender;
->>>>>>> 396ffbd2
 
           template <class _Self, class _Receiver>
             using __operation_t =
@@ -3755,14 +3649,12 @@
               };
             }
 
-          template <tag_category<forwarding_sender_query> _Tag, class... _As _NVCXX_CAPTURE_PACK(_As)>
+          template <tag_category<forwarding_sender_query> _Tag, class... _As>
               requires __callable<_Tag, const _Sender&, _As...>
             friend auto tag_invoke(_Tag __tag, const __t& __self, _As&&... __as)
               noexcept(__nothrow_callable<_Tag, const _Sender&, _As...>)
               -> __call_result_if_t<tag_category<_Tag, forwarding_sender_query>, _Tag, const _Sender&, _As...> {
-              _NVCXX_EXPAND_PACK_RETURN(_As, __as,
-                return ((_Tag&&) __tag)(__self.__sndr_, (_As&&) __as...);
-              )
+              return ((_Tag&&) __tag)(__self.__sndr_, (_As&&) __as...);
             }
 
           template <__decays_to<__t> _Self, class _Env>
@@ -3895,18 +3787,8 @@
       struct __sender {
         using _Sender = stdexec::__t<_SenderId>;
 
-<<<<<<< HEAD
-        template <tag_category<forwarding_sender_query> _Tag, class... _As>
-            requires __callable<_Tag, const _Sender&, _As...>
-          friend auto tag_invoke(_Tag __tag, const __sender& __self, _As&&... __as)
-            noexcept(__nothrow_callable<_Tag, const _Sender&, _As...>)
-            -> __call_result_if_t<tag_category<_Tag, forwarding_sender_query>, _Tag, const _Sender&, _As...> {
-            return ((_Tag&&) __tag)(__self.__sndr_, (_As&&) __as...);
-          }
-=======
         struct __t {
           using __id = __sender;
->>>>>>> 396ffbd2
 
           template <class _Self, class _Receiver>
             using __operation_t =
@@ -3923,14 +3805,12 @@
               return {((_Self&&) __self).__sndr_, (_Receiver&&) __rcvr};
             }
 
-          template <tag_category<forwarding_sender_query> _Tag, class... _As _NVCXX_CAPTURE_PACK(_As)>
+          template <tag_category<forwarding_sender_query> _Tag, class... _As>
               requires __callable<_Tag, const _Sender&, _As...>
             friend auto tag_invoke(_Tag __tag, const __t& __self, _As&&... __as)
               noexcept(__nothrow_callable<_Tag, const _Sender&, _As...>)
               -> __call_result_if_t<tag_category<_Tag, forwarding_sender_query>, _Tag, const _Sender&, _As...> {
-              _NVCXX_EXPAND_PACK_RETURN(_As, __as,
-                return ((_Tag&&) __tag)(__self.__sndr_, (_As&&) __as...);
-              )
+              return ((_Tag&&) __tag)(__self.__sndr_, (_As&&) __as...);
             }
 
           template <class... _Tys>
@@ -4245,21 +4125,11 @@
             __self.__op_state_->__complete();
           }
 
-<<<<<<< HEAD
-        template <__one_of<set_error_t, set_stopped_t> _Tag, class... _As>
-          requires __callable<_Tag, _Receiver, _As...>
-        friend void tag_invoke(_Tag, __receiver2&& __self, _As&&... __as) noexcept {
-          _Tag{}((_Receiver&&) __self.__op_state_->__rcvr_, (_As&&) __as...);
-        }
-=======
-          template <__one_of<set_error_t, set_stopped_t> _Tag, class... _As _NVCXX_CAPTURE_PACK(_As)>
+          template <__one_of<set_error_t, set_stopped_t> _Tag, class... _As>
             requires __callable<_Tag, _Receiver, _As...>
           friend void tag_invoke(_Tag, __t&& __self, _As&&... __as) noexcept {
-            _NVCXX_EXPAND_PACK(_As, __as,
-              _Tag{}((_Receiver&&) __self.__op_state_->__rcvr_, (_As&&) __as...);
-            )
-          }
->>>>>>> 396ffbd2
+            _Tag{}((_Receiver&&) __self.__op_state_->__rcvr_, (_As&&) __as...);
+          }
 
           friend auto tag_invoke(get_env_t, const __t& __self)
             -> env_of_t<_Receiver> {
@@ -4301,31 +4171,16 @@
             start(__self.__op_state_->__state2_);
           }
 
-<<<<<<< HEAD
-        template <__one_of<set_value_t, set_error_t, set_stopped_t> _Tag, class... _Args>
-          requires __callable<_Tag, _Receiver, _Args...>
-        friend void tag_invoke(_Tag __tag, __receiver1&& __self, _Args&&... __args) noexcept {
-          __try_call(
-            (_Receiver&&) __self.__op_state_->__rcvr_,
-            __fun_c<__complete_<_Tag, _Args...>>,
-            (_Tag&&) __tag,
-            (__receiver1&&) __self,
-            (_Args&&) __args...);
-        }
-=======
-          template <__one_of<set_value_t, set_error_t, set_stopped_t> _Tag, class... _Args _NVCXX_CAPTURE_PACK(_Args)>
+          template <__one_of<set_value_t, set_error_t, set_stopped_t> _Tag, class... _Args>
             requires __callable<_Tag, _Receiver, _Args...>
           friend void tag_invoke(_Tag __tag, __t&& __self, _Args&&... __args) noexcept {
-            _NVCXX_EXPAND_PACK(_Args, __args,
-              __try_call(
-                (_Receiver&&) __self.__op_state_->__rcvr_,
-                __fun_c<__complete_<_Tag, _Args...>>,
-                (_Tag&&) __tag,
-                (__t&&) __self,
-                (_Args&&) __args...);
-            )
-          }
->>>>>>> 396ffbd2
+            __try_call(
+              (_Receiver&&) __self.__op_state_->__rcvr_,
+              __fun_c<__complete_<_Tag, _Args...>>,
+              (_Tag&&) __tag,
+              (__t&&) __self,
+              (_Args&&) __args...);
+          }
 
           friend auto tag_invoke(get_env_t, const __t& __self)
             -> env_of_t<_Receiver> {
@@ -4398,36 +4253,24 @@
           _Scheduler __sched_;
           _Sender __sndr_;
 
-<<<<<<< HEAD
-        template <tag_category<forwarding_sender_query> _Tag, class... _As>
-          requires __callable<_Tag, const _Sender&, _As...>
-        friend auto tag_invoke(_Tag __tag, const __sender& __self, _As&&... __as)
-          noexcept(__nothrow_callable<_Tag, const _Sender&, _As...>)
-          -> __call_result_if_t<tag_category<_Tag, forwarding_sender_query>, _Tag, const _Sender&, _As...> {
-          return ((_Tag&&) __tag)(__self.__sndr_, (_As&&) __as...);
-        }
-=======
           template <__decays_to<__t> _Self, class _Receiver>
             requires sender_to<__member_t<_Self, _Sender>, _Receiver>
           friend auto tag_invoke(connect_t, _Self&& __self, _Receiver __rcvr)
               -> stdexec::__t<__operation1<_SchedulerId, stdexec::__id<__member_t<_Self, _Sender>>, stdexec::__id<_Receiver>>> {
             return {__self.__sched_, ((_Self&&) __self).__sndr_, (_Receiver&&) __rcvr};
           }
->>>>>>> 396ffbd2
 
           template <__one_of<set_value_t, set_stopped_t> _Tag>
           friend _Scheduler tag_invoke(get_completion_scheduler_t<_Tag>, const __t& __self) noexcept {
             return __self.__sched_;
           }
 
-          template <tag_category<forwarding_sender_query> _Tag, class... _As _NVCXX_CAPTURE_PACK(_As)>
+          template <tag_category<forwarding_sender_query> _Tag, class... _As>
             requires __callable<_Tag, const _Sender&, _As...>
           friend auto tag_invoke(_Tag __tag, const __t& __self, _As&&... __as)
             noexcept(__nothrow_callable<_Tag, const _Sender&, _As...>)
             -> __call_result_if_t<tag_category<_Tag, forwarding_sender_query>, _Tag, const _Sender&, _As...> {
-            _NVCXX_EXPAND_PACK_RETURN(_As, __as,
-              return ((_Tag&&) __tag)(__self.__sndr_, (_As&&) __as...);
-            )
+            return ((_Tag&&) __tag)(__self.__sndr_, (_As&&) __as...);
           }
 
           template <class... _Errs>
@@ -4648,25 +4491,13 @@
                       (_Receiver&&) __rcvr};
             }
 
-<<<<<<< HEAD
-          template <tag_category<forwarding_sender_query> _Tag, class... _As>
-            requires __callable<_Tag, const _Sender&, _As...>
-          friend auto tag_invoke(_Tag __tag, const __sender& __self, _As&&... __as)
-            noexcept(__nothrow_callable<_Tag, const _Sender&, _As...>)
-            -> __call_result_if_t<tag_category<_Tag, forwarding_sender_query>, _Tag, const _Sender&, _As...> {
-            return ((_Tag&&) __tag)(__self.__sndr_, (_As&&) __as...);
-          }
-=======
-            template <tag_category<forwarding_sender_query> _Tag, class... _As _NVCXX_CAPTURE_PACK(_As)>
+            template <tag_category<forwarding_sender_query> _Tag, class... _As>
               requires __callable<_Tag, const _Sender&, _As...>
             friend auto tag_invoke(_Tag __tag, const __t& __self, _As&&... __as)
               noexcept(__nothrow_callable<_Tag, const _Sender&, _As...>)
               -> __call_result_if_t<tag_category<_Tag, forwarding_sender_query>, _Tag, const _Sender&, _As...> {
-              _NVCXX_EXPAND_PACK_RETURN(_As, __as,
-                return ((_Tag&&) __tag)(__self.__sndr_, (_As&&) __as...);
-              )
+              return ((_Tag&&) __tag)(__self.__sndr_, (_As&&) __as...);
             }
->>>>>>> 396ffbd2
 
             template <class...>
               using __value_t = completion_signatures<>;
@@ -4801,14 +4632,6 @@
 
           _Sender __sndr_;
 
-<<<<<<< HEAD
-        template <tag_category<forwarding_sender_query> _Tag, class... _As>
-            requires __callable<_Tag, const _Sender&, _As...>
-          friend auto tag_invoke(_Tag __tag, const __sender& __self, _As&&... __as)
-            noexcept(__nothrow_callable<_Tag, const _Sender&, _As...>)
-            -> __call_result_if_t<tag_category<_Tag, forwarding_sender_query>, _Tag, const _Sender&, _As...> {
-            return ((_Tag&&) __tag)(__self.__sndr_, (_As&&) __as...);
-=======
           template <receiver _Receiver>
             requires sender_to<_Sender, __receiver_t<_Receiver>>
           friend auto tag_invoke(connect_t, __t&& __self, _Receiver __rcvr)
@@ -4817,17 +4640,14 @@
             return stdexec::connect(
                 (_Sender&&) __self.__sndr_,
                 __receiver_t<_Receiver>{(_Receiver&&) __rcvr});
->>>>>>> 396ffbd2
-          }
-
-          template <tag_category<forwarding_sender_query> _Tag, class... _As _NVCXX_CAPTURE_PACK(_As)>
+          }
+
+          template <tag_category<forwarding_sender_query> _Tag, class... _As>
               requires __callable<_Tag, const _Sender&, _As...>
             friend auto tag_invoke(_Tag __tag, const __t& __self, _As&&... __as)
               noexcept(__nothrow_callable<_Tag, const _Sender&, _As...>)
               -> __call_result_if_t<tag_category<_Tag, forwarding_sender_query>, _Tag, const _Sender&, _As...> {
-              _NVCXX_EXPAND_PACK_RETURN(_As, __as,
-                return ((_Tag&&) __tag)(__self.__sndr_, (_As&&) __as...);
-              )
+              return ((_Tag&&) __tag)(__self.__sndr_, (_As&&) __as...);
             }
 
           template <class _Env>
@@ -5357,41 +5177,6 @@
 
       template <class _SenderId>
         struct __receiver {
-<<<<<<< HEAD
-          using _Sender = __t<_SenderId>;
-          __state<_SenderId>* __state_;
-          stdexec::run_loop* __loop_;
-          template <class _Error>
-          void __set_error(_Error __err) noexcept {
-            if constexpr (__decays_to<_Error, std::exception_ptr>)
-              __state_->__data_.template emplace<2>((_Error&&) __err);
-            else if constexpr (__decays_to<_Error, std::error_code>)
-              __state_->__data_.template emplace<2>(std::make_exception_ptr(std::system_error(__err)));
-            else
-              __state_->__data_.template emplace<2>(std::make_exception_ptr((_Error&&) __err));
-            __loop_->finish();
-          }
-          template <class _Sender2 = _Sender, class... _As>
-            requires constructible_from<__sync_wait_result_t<_Sender2>, _As...>
-          friend void tag_invoke(stdexec::set_value_t, __receiver&& __rcvr, _As&&... __as) noexcept try {
-            __rcvr.__state_->__data_.template emplace<1>((_As&&) __as...);
-            __rcvr.__loop_->finish();
-          } catch(...) {
-            __rcvr.__set_error(std::current_exception());
-          }
-          template <class _Error>
-          friend void tag_invoke(stdexec::set_error_t, __receiver&& __rcvr, _Error __err) noexcept {
-            __rcvr.__set_error((_Error &&) __err);
-          }
-          friend void tag_invoke(stdexec::set_stopped_t __d, __receiver&& __rcvr) noexcept {
-            __rcvr.__state_->__data_.template emplace<3>(__d);
-            __rcvr.__loop_->finish();
-          }
-          friend __env
-          tag_invoke(stdexec::get_env_t, const __receiver& __rcvr) noexcept {
-            return {__rcvr.__loop_->get_scheduler()};
-          }
-=======
           using _Sender = stdexec::__t<_SenderId>;
 
           struct __t {
@@ -5408,12 +5193,10 @@
                 __state_->__data_.template emplace<2>(std::make_exception_ptr((_Error&&) __err));
               __loop_->finish();
             }
-            template <class _Sender2 = _Sender, class... _As _NVCXX_CAPTURE_PACK(_As)>
+            template <class _Sender2 = _Sender, class... _As>
               requires constructible_from<__sync_wait_result_t<_Sender2>, _As...>
             friend void tag_invoke(stdexec::set_value_t, __t&& __rcvr, _As&&... __as) noexcept try {
-              _NVCXX_EXPAND_PACK(_As, __as,
-                __rcvr.__state_->__data_.template emplace<1>((_As&&) __as...);
-              )
+              __rcvr.__state_->__data_.template emplace<1>((_As&&) __as...);
               __rcvr.__loop_->finish();
             } catch(...) {
               __rcvr.__set_error(std::current_exception());
@@ -5431,7 +5214,6 @@
               return {__rcvr.__loop_->get_scheduler()};
             }
           };
->>>>>>> 396ffbd2
         };
 
       template <class _Sender>
