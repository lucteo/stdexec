--- conflicted
+++ resolved
@@ -3614,20 +3614,7 @@
               connect_result_t<__result_sender_t<_Fun, _As...>, _Receiver>;
           #endif
 
-<<<<<<< HEAD
-          // handle the case when let_error is used with an input sender that
-          // never completes with set_error(exception_ptr)
-          template <__decays_to<std::exception_ptr> _Error>
-              requires same_as<_Let, set_error_t> &&
-                (!__v<__error_types_of_t<_Sender, _Env, __transform<__q1<decay_t>, __contains<std::exception_ptr>>>>)
-            friend void tag_invoke(set_error_t, __receiver&& __self, _Error&& __err) noexcept {
-              set_error(std::move(__self).base(), (_Error&&) __err);
-            }
-
           template <__one_of<_Let> _Tag, class... _As>
-=======
-          template <__one_of<_Let> _Tag, class... _As _NVCXX_CAPTURE_PACK(_As)>
->>>>>>> b8361836
               requires __applyable<_Fun, __which_tuple_t<_As...>&> &&
                 sender_to<__apply_result_t<_Fun, __which_tuple_t<_As...>&>, _Receiver>
             friend void tag_invoke(_Tag, __receiver&& __self, _As&&... __as) noexcept try {
